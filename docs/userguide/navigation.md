## Navigation

The GEEST plugin interface is intuitive and easy to navigate. In this section, the streamlined workflow ensures an efficient transition from setup to core spatial analysis. For detailed instructions on each step, refer to the sections below.

### Accessing the Plugin
---
After installing the plugin, its interface should automatically appear:
<p align="center">
<<<<<<< HEAD
  <img
    src="https://raw.githubusercontent.com/worldbank/GEEST/main/docs/images/new%20images/First%20page.jpg"
    alt="Plugin Interface"
    style="width:65%;"
    title="Click to enlarge"
=======
  <img 
    src="https://raw.githubusercontent.com/worldbank/GEEST/main/docs/images/new%20images/navigation_1st.png" 
    alt="Plugin Interface" 
    style="width:45%;" 
    title="Click to enlarge" 
>>>>>>> 795eea39
    onclick="window.open(this.src, '_blank')">
</p>

> 1. **Locate the Toolbar Icon**  <img src="https://raw.githubusercontent.com/worldbank/GEEST/main/docs/images/new%20images/Tool%20icon.jpg" alt="Toolbar Icon" style="width:5%;" title="Click to enlarge" onclick="window.open(this.src, '_blank')">
>   Find the plugin’s icon in the QGIS toolbar.
>
> 2. **Open the Plugin**
>   Click on the plugin’s toolbar icon to open its main window.

### Project Setup
---
Once the plugin window is open, press the right arrow buttons highlighted in red to navigate through the pages:

<p align="center">
<<<<<<< HEAD
  <img
    src="https://raw.githubusercontent.com/worldbank/GEEST/main/docs/images/new%20images/First%20page%20next.jpg"
    alt="First Page Next"
    style="width:45%;"
    title="Click to enlarge"
    onclick="window.open(this.src, '_blank')">
  <img
    src="https://raw.githubusercontent.com/worldbank/GEEST/main/docs/images/new%20images/Second%20page%20next.jpg"
    alt="Second Page Next"
    style="width:45%;"
    title="Click to enlarge"
=======
  <img 
    src="https://raw.githubusercontent.com/worldbank/GEEST/main/docs/images/new%20images/navigation_2nd.png" 
    alt="First Page Next" 
    style="width:45%;" 
    title="Click to enlarge" 
    onclick="window.open(this.src, '_blank')">
  <img 
    src="https://raw.githubusercontent.com/worldbank/GEEST/main/docs/images/new%20images/navigation_3rd.png" 
    alt="Second Page Next" 
    style="width:45%;" 
    title="Click to enlarge" 
>>>>>>> 795eea39
    onclick="window.open(this.src, '_blank')">
</p>

 - **Welcome to GEEST Page**: This is the introductory page of the plugin, providing an overview of its purpose and functionality. It serves as the starting point to familiarize users with the plugin's capabilities and its relevance to geospatial analysis.

 - **About Page**: This page offers detailed information about the plugin, including its contributors, development background, and licensing. It highlights the open-source nature of the tool and acknowledges the organizations or individuals involved in its creation.

<<<<<<< HEAD
#### Setting Up the ORS Key

To use the GEEST plugin effectively, you need to configure the **Open Route Service (ORS)** API key, as ORS is the backbone for processing **Accessibility** factors. The ORS platform is used for spatial analysis workflows, and obtaining an API key is a simple and free process. Below are the steps:

---

##### Step 1: Get Your API Key
> 1. Open your browser and go to the [ORS API Key Signup Page](https://openrouteservice.org/sign-up/).
> 2. Register for an account or log in if you already have one.
> 3. Once logged in, generate an API key by following the on-screen instructions.

##### Step 2: Paste the API Key
> **Note**: If you already entered your ORS API key under the **[Installing GEEST](https://github.com/worldbank/GEEST/blob/main/docs/userguide/install.md)** instructions in **Step 5: Verify the Installation and Configure the Tool**, the key will automatically appear here. In this case, you can skip this step and proceed to the next one.
> 1. Copy the API key from the ORS website.
> 2. Open the **GEEST ORS Setup** window in the plugin.
> 3. Paste the API key into the text box provided (as shown in the screenshot below).

<p align="center">
 <img
    src="https://raw.githubusercontent.com/worldbank/GEEST/main/docs/images/new%20images/ORS%20setup.jpg"
    alt="ORS key"
    style="width:65%;"
    title="Click to enlarge"
    onclick="window.open(this.src, '_blank')">
</p>

##### Step 3: Verify the Key
> 1. After pasting the API key, click the **Check my key...** button.
> 2. If the key is valid, a green checkmark will appear, indicating the API key has been successfully set up.
>
> **This step is crucial to unlock the full functionality of the plugin, including advanced spatial analysis workflows.**

---
 Tips for Setting Up the ORS Key
 - 💡 **Tip**: Ensure you paste the exact API key without any extra spaces or characters.
 - ⚠️ **Warning**: Avoid sharing your API key publicly to keep it secure.
 - 🔄 **If You Encounter Issues**: Double-check your internet connection and ensure your API key is valid.
---

=======
>>>>>>> 795eea39
#### GEEST Project Selection

In this step, you need to select a project folder to begin your work. The plugin provides you with two options:

<p align="center">
<<<<<<< HEAD
<img
    src="https://raw.githubusercontent.com/worldbank/GEEST/main/docs/images/new%20images/GEEST%20project.jpg"
    alt="Geest Project"
    style="width:65%;"
    title="Click to enlarge"
=======
<img 
    src="https://raw.githubusercontent.com/worldbank/GEEST/main/docs/images/new%20images/navigation_set.png" 
    alt="Geest Project" 
    style="width:55%;" 
    title="Click to enlarge" 
>>>>>>> 795eea39
    onclick="window.open(this.src, '_blank')">
</p>

Option 1: **Open an Existing Project**:
   Select this option if you already have a project folder created previously. Choosing this will load the project along with all its associated files. Once loaded, press the right arrow button to proceed to the data input and processing interface for further analysis.

<p align="center">
<<<<<<< HEAD
 <img
    src="https://raw.githubusercontent.com/worldbank/GEEST/main/docs/images/new%20images/GEEST%20project%20open.jpg"
    alt="Open Geest Project"
    style="width:65%;"
    title="Click to enlarge"
=======
 <img 
    src="https://raw.githubusercontent.com/worldbank/GEEST/main/docs/images/new%20images/GEEST%20project%20open.jpg" 
    alt="Open Geest Project" 
    style="width:55%;" 
    title="Click to enlarge" 
>>>>>>> 795eea39
    onclick="window.open(this.src, '_blank')">
</p>

Option 2: **Create a New Project**:
   Choose this option to start a new project. The plugin will guide you through creating a new folder that will store the GEEST project files and working analysis results for spatial processing.

<p align="center">
<<<<<<< HEAD
 <img
    src="https://raw.githubusercontent.com/worldbank/GEEST/main/docs/images/new%20images/GEEST%20project%20new.jpg"
    alt="New Geest Project"
    style="width:65%;"
    title="Click to enlarge"
=======
 <img 
    src="https://raw.githubusercontent.com/worldbank/GEEST/main/docs/images/new%20images/navigation_create1.png" 
    alt="New Geest Project" 
    style="width:75%;" 
    title="Click to enlarge" 
>>>>>>> 795eea39
    onclick="window.open(this.src, '_blank')">
</p>

How to Create a New Folder
> - Click on **Create or select a project directory** (highlighted in red).
> - Navigate to the desired location on your system where you want to store the project.
> - Create a **new folder** and ensure it is **empty**.
> - Select the newly created folder and confirm your choice.

---
 Important Considerations
 - ⚠️ **Warning**: Ensure the folder is **empty**. Using a folder with other files may lead to errors or accidental overwrites.
 - 💡 **Tip**: Use a descriptive name for the folder, incorporating details such as the name of the country or region you want to analyze and a timestamp. The timestamp could reflect either the time of the analysis process or the date of the input datasets. This will help you easily identify the folder for future reference and maintain better organization.
 - 🔒 **Reminder**: Ensure the folder is stored in a location with adequate storage space for analysis outputs. The contents of the selected folder will be managed by the plugin, ensuring proper organization of project-related files.
---


##### Additional Steps After Creating the Folder

> - **Select a Layer**:
>   - Click on the three dots button to choose a layer containing your Admin0 areas (country or region boundaries). The input layer must be in either SHP or GPKG format. Once selected, use the dropdown menu to specify the column that contains the names of the areas. Ensure the column is correctly populated to avoid errors during analysis.
>
> - **Set the Analysis Cell Size**:
>   - Enter a value between **100m and 1000m**:
>     - Smaller values (e.g., 100m) will provide **more detailed results but require longer processing times**.
>     - Larger values (e.g., 1000m) will **reduce processing time but result in coarser outputs**.
>     - **Note:** The tool processes the study area by iterating through each polygon and generating a grid cell raster based on the selected cell size (ranging from **100m to 1000m**). For each polygon, the following steps are performed:
>       - The tool uses the raster bounding box associated with the polygon to generate the grid.
>       - Areas marked as marine (C) pixels are excluded by assigning them a "NoData" value.
>       - Land cells are assigned appropriate values to create a complete raster mask for the study area.
>       - The resulting raster layers are stored in a dedicated directory, with files named according to the polygon’s name and part number (for multipart polygons).
>      - ⚠️ **Warning**: Considering these operations, processing time may vary significantly, ranging from a few minutes to several tens of minutes, depending on the selected cell size and the size of the region being analyzed. To enhance the user experience, a progress bar displays the estimated remaining time until completion.
>
> - **Download or select the road network**: To conduct the analysis for the Accessibility dimension, a road network is required. The process uses geospatial area analysis based on road network data to evaluate accessibility. You can provide this data in two ways: either upload an existing road network or download it directly from OpenStreetMap (OSM) by clicking the **Download from Open Street Map** button. Once the download is complete, proceed by clicking the arrow in the bottom-right corner to continue.

<p align="center">
 <img 
    src="https://raw.githubusercontent.com/worldbank/GEEST/main/docs/images/new%20images/navigation_road.png" 
    alt="New Geest Project" 
    style="width:45%;" 
    title="Click to enlarge" 
    onclick="window.open(this.src, '_blank')">
</p>

---
   - 💡 **Tip**: For larger regions or countries, it is recommended to start with a larger cell size for initial testing to ensure faster processing times. Once the initial results are satisfactory, refine the analysis by reducing the cell size to achieve greater detail. This approach will help you unlock the full potential of the tool and ensure accurate and detailed outputs.
---

- **Coordinate System Configuration**:

   - If your boundary layer uses a valid **projected CRS** (e.g., UTM or EPSG:3857), select the checkbox **Use Coordinate System of your boundary layer**. This ensures that spatial calculations, such as distances and areas, are accurate and aligned with your layer's CRS.

---
   - ⚠️ **Note**: This option is automatically disabled if the map units of your boundary layer are in degrees (e.g., EPSG:4326). Spatial analysis requires projected coordinate systems with units in meters for precision.
   - 💡 **Tip**: If your data uses geographic coordinates (latitude/longitude in degrees), reproject it to a projected CRS before proceeding with the analysis.
---


### Pre-Processing
---
Once you have completed all required inputs on the **GEEST Project Creation** screen, follow these steps to proceed:

---

#### 1. Verify the Project Folder Path
> - Ensure that the **folder path** displayed at the bottom of the interface is correct. This path indicates where the GEEST plugin will store analysis outputs and working files.
> - **Example Path**:
>  `C:/Work/GEEST/Analysis/Country/01152025`

---
Important Notes:
- The folder must be **empty**, containing no other files unrelated to the analysis.
- Choose a **descriptive name** for the folder, as it will store critical project data.

---

#### 2. Click the Right Arrow Button
> - Locate the **right arrow button** at the bottom-right corner of the interface (highlighted in red in the image).
> - Clicking this button confirms all selected settings and initiates the first step of the processing workflow — splitting the study area into grids. After the area is successfully split into grids, the interface transitions to the **Processing Data Interface**, where you can initiate the main analysis.

<p align="center">
 <img src="https://raw.githubusercontent.com/worldbank/GEEST/main/docs/images/new%20images/GEEST%20project%20final.jpg"
<<<<<<< HEAD
    alt="Geest Project final"
    style="width:65%;"
    title="Click to enlarge"
=======
    alt="Geest Project final" 
    style="width:55%;" 
    title="Click to enlarge" 
    onclick="window.open(this.src, '_blank')">
</p>

> - Now the process of splitting the area into grids has started, and a progress bar is displayed in the interface. Once completed, a report titled **Study Area Report** will open automatically. This report, along with all grid-splitting outputs, is saved in the project directory under the `/study_area` folder. This report summarizes the processing time and provides an explanation of each generated output, including: study area bounding boxes, polygons, grid cells and processing chunks.

<p align="center">
 <img src="https://raw.githubusercontent.com/worldbank/GEEST/main/docs/images/new%20images/navigation_report.png"
    alt="Geest Project final" 
    style="width:55%;" 
    title="Click to enlarge" 
>>>>>>> 795eea39
    onclick="window.open(this.src, '_blank')">
</p>

---
Key Considerations
- ⚠️ **Warning**: Double-check your settings and input data before clicking the arrow. Any incorrect configuration could lead to errors during the processing stage.
- 💡 **Tip**: Ensure that the analysis cell size and boundary layer are correctly configured to avoid unexpected results.
---

#### 3. Overview of Next Steps

After pressing the right arrow, the plugin will begin processing the input boundary layer by dividing it into a grid based on the specified cell size. During this step, the project folder will automatically populate with the generated outputs, including the study area split into grids, polygons, gridded areas, bounding boxes and other relevant data.

Once this pre-processing step is completed, you will seamlessly transition to the **Processing Data Interface**, where you can proceed with the core analysis workflows:

1. The tool will generate outputs based on the inputs and configuration you’ve provided.
2. View progress bars for analysis steps.
3. Results will be saved in the selected project folder for further use.

<p align="center">
 <img src="https://raw.githubusercontent.com/worldbank/GEEST/main/docs/images/new%20images/GEEST%20data%20processing%20UI.jpg"
    alt="Geest data processing"
    style="width:65%;"
    title="Click to enlarge"
    onclick="window.open(this.src, '_blank')">
</p>

This marks the completion of the project setup and transition to the core analysis workflow.

### Processing Data Interface
---
The data processing interface serves as the central hub for managing, configuring, and processing inputs across multiple dimensions and factors within the project. This interface is designed to streamline workflows and provide users with a clear overview of the processing status. Below is a guide to understanding the key components of this interface:

<p align="center">
 <img src="https://raw.githubusercontent.com/worldbank/GEEST/main/docs/images/new%20images/Nav_understand.jpg"
    alt="Geest data processing"
    style="width:65%;"
    title="Click to enlarge"
    onclick="window.open(this.src, '_blank')">
</p>

**🖥️ Key Elements of the Interface**

<table border="1" style="border-collapse: collapse; width: 100%; text-align: left;">
  <tr style="border: 1px solid black;">
    <td style="border: 1px solid black;"><strong>1. The Three Dimensions</strong></td>
    <td style="border: 1px solid black;">The interface organizes the analysis into three primary dimensions: <strong>Contextual</strong>, <strong>Accessibility</strong>, and <strong>Place Characterization</strong>.</td>
  </tr>
  <tr style="border: 1px solid black;">
    <td style="border: 1px solid black;"><strong>2. Fifteen Factors</strong></td>
    <td style="border: 1px solid black;">Each dimension consists of factors representing the main themes of analysis.</td>
  </tr>
  <tr style="border: 1px solid black;">
    <td style="border: 1px solid black;"><strong>3. Fourteen Subfactors</strong></td>
    <td style="border: 1px solid black;">Certain factors include subfactors for additional granularity.</td>
  </tr>
  <tr style="border: 1px solid black;">
    <td rowspan="6" style="border: 1px solid black;"><strong>4. Processing Status Widgets</strong></td>
    <td style="border: 1px solid black;">- <strong>4a Configured, not run</strong>: Inputs are set up but processing has not started.</td>
  </tr>
  <tr style="border: 1px solid black;">
    <td style="border: 1px solid black;">- <strong>4b Required and not configured</strong>: Essential inputs are missing and need configuration.</td>
  </tr>
  <tr style="border: 1px solid black;">
    <td style="border: 1px solid black;">- <strong>4c Completed successfully</strong>: Processing finished without errors.</td>
  </tr>
  <tr style="border: 1px solid black;">
    <td style="border: 1px solid black;">- <strong>4d Workflow failed</strong>: The process encountered an error and requires troubleshooting.</td>
  </tr>
  <tr style="border: 1px solid black;">
    <td style="border: 1px solid black;">- <strong>4e Not configured (optional)</strong>: Inputs are optional and not configured.</td>
  </tr>
  <tr style="border: 1px solid black;">
    <td style="border: 1px solid black;">- <strong>4f Excluded from analysis</strong>: Intentionally excluded factors or subfactors.</td>
  </tr>
  <tr style="border: 1px solid black;">
    <td rowspan="2" style="border: 1px solid black;"><strong>5. Run All/Run Incomplete</strong></td>
    <td style="border: 1px solid black;">- <strong>Run All</strong>: Executes all workflows, regardless of configuration or status.</td>
  </tr>
  <tr style="border: 1px solid black;">
    <td style="border: 1px solid black;">- <strong>Run Incomplete</strong>: Focuses only on workflows that are incomplete.</td>
  </tr>
  <tr style="border: 1px solid black;">
    <td style="border: 1px solid black;"><strong>6. Project Setup Pages</strong></td>
    <td style="border: 1px solid black;">The <strong>Project</strong> button opens setup pages to configure the project folder and analysis parameters.</td>
  </tr>
  <tr style="border: 1px solid black;">
    <td style="border: 1px solid black;"><strong>7. Help</strong></td>
    <td style="border: 1px solid black;">Clicking the <strong>Help</strong> button redirects to the tool’s GitHub page for detailed documentation and support resources.</td>
  </tr>
</table>

<br>

**🗂️ Key Considerations**

| Consideration               | Details                                                                                  |
|-----------------------------|------------------------------------------------------------------------------------------|
| 📁 **Organize Your Folder** | Ensure your project folder is empty before starting to avoid accidental overwrites.       |
| 🕒 **Start with Large Cells**| Begin with larger cell sizes for initial testing and refine later for greater detail.     |
| 🖥️ **Monitor Progress**    | Use status widgets to track progress and troubleshoot errors promptly.                   |
| 📖 **Use Help Resources**   | Refer to the Help section or GitHub documentation for additional support.                |


By keeping these considerations in mind, you can ensure a smooth and efficient workflow while minimizing errors and maximizing the utility of the GEEST plugin.<|MERGE_RESOLUTION|>--- conflicted
+++ resolved
@@ -3,128 +3,58 @@
 The GEEST plugin interface is intuitive and easy to navigate. In this section, the streamlined workflow ensures an efficient transition from setup to core spatial analysis. For detailed instructions on each step, refer to the sections below.
 
 ### Accessing the Plugin
+
 ---
 After installing the plugin, its interface should automatically appear:
 <p align="center">
-<<<<<<< HEAD
   <img
-    src="https://raw.githubusercontent.com/worldbank/GEEST/main/docs/images/new%20images/First%20page.jpg"
+    src="https://raw.githubusercontent.com/worldbank/GEEST/main/docs/images/new%20images/navigation_1st.png"
     alt="Plugin Interface"
-    style="width:65%;"
-    title="Click to enlarge"
-=======
-  <img 
-    src="https://raw.githubusercontent.com/worldbank/GEEST/main/docs/images/new%20images/navigation_1st.png" 
-    alt="Plugin Interface" 
-    style="width:45%;" 
-    title="Click to enlarge" 
->>>>>>> 795eea39
+    style="width:45%;"
+    title="Click to enlarge"
     onclick="window.open(this.src, '_blank')">
 </p>
 
 > 1. **Locate the Toolbar Icon**  <img src="https://raw.githubusercontent.com/worldbank/GEEST/main/docs/images/new%20images/Tool%20icon.jpg" alt="Toolbar Icon" style="width:5%;" title="Click to enlarge" onclick="window.open(this.src, '_blank')">
->   Find the plugin’s icon in the QGIS toolbar.
+> Find the plugin’s icon in the QGIS toolbar.
 >
 > 2. **Open the Plugin**
->   Click on the plugin’s toolbar icon to open its main window.
+> Click on the plugin’s toolbar icon to open its main window.
 
 ### Project Setup
+
 ---
 Once the plugin window is open, press the right arrow buttons highlighted in red to navigate through the pages:
 
 <p align="center">
-<<<<<<< HEAD
   <img
-    src="https://raw.githubusercontent.com/worldbank/GEEST/main/docs/images/new%20images/First%20page%20next.jpg"
+    src="https://raw.githubusercontent.com/worldbank/GEEST/main/docs/images/new%20images/navigation_2nd.png"
     alt="First Page Next"
     style="width:45%;"
     title="Click to enlarge"
     onclick="window.open(this.src, '_blank')">
   <img
-    src="https://raw.githubusercontent.com/worldbank/GEEST/main/docs/images/new%20images/Second%20page%20next.jpg"
+    src="https://raw.githubusercontent.com/worldbank/GEEST/main/docs/images/new%20images/navigation_3rd.png"
     alt="Second Page Next"
     style="width:45%;"
     title="Click to enlarge"
-=======
-  <img 
-    src="https://raw.githubusercontent.com/worldbank/GEEST/main/docs/images/new%20images/navigation_2nd.png" 
-    alt="First Page Next" 
-    style="width:45%;" 
-    title="Click to enlarge" 
-    onclick="window.open(this.src, '_blank')">
-  <img 
-    src="https://raw.githubusercontent.com/worldbank/GEEST/main/docs/images/new%20images/navigation_3rd.png" 
-    alt="Second Page Next" 
-    style="width:45%;" 
-    title="Click to enlarge" 
->>>>>>> 795eea39
-    onclick="window.open(this.src, '_blank')">
-</p>
-
- - **Welcome to GEEST Page**: This is the introductory page of the plugin, providing an overview of its purpose and functionality. It serves as the starting point to familiarize users with the plugin's capabilities and its relevance to geospatial analysis.
-
- - **About Page**: This page offers detailed information about the plugin, including its contributors, development background, and licensing. It highlights the open-source nature of the tool and acknowledges the organizations or individuals involved in its creation.
-
-<<<<<<< HEAD
-#### Setting Up the ORS Key
-
-To use the GEEST plugin effectively, you need to configure the **Open Route Service (ORS)** API key, as ORS is the backbone for processing **Accessibility** factors. The ORS platform is used for spatial analysis workflows, and obtaining an API key is a simple and free process. Below are the steps:
-
----
-
-##### Step 1: Get Your API Key
-> 1. Open your browser and go to the [ORS API Key Signup Page](https://openrouteservice.org/sign-up/).
-> 2. Register for an account or log in if you already have one.
-> 3. Once logged in, generate an API key by following the on-screen instructions.
-
-##### Step 2: Paste the API Key
-> **Note**: If you already entered your ORS API key under the **[Installing GEEST](https://github.com/worldbank/GEEST/blob/main/docs/userguide/install.md)** instructions in **Step 5: Verify the Installation and Configure the Tool**, the key will automatically appear here. In this case, you can skip this step and proceed to the next one.
-> 1. Copy the API key from the ORS website.
-> 2. Open the **GEEST ORS Setup** window in the plugin.
-> 3. Paste the API key into the text box provided (as shown in the screenshot below).
-
-<p align="center">
- <img
-    src="https://raw.githubusercontent.com/worldbank/GEEST/main/docs/images/new%20images/ORS%20setup.jpg"
-    alt="ORS key"
-    style="width:65%;"
-    title="Click to enlarge"
-    onclick="window.open(this.src, '_blank')">
-</p>
-
-##### Step 3: Verify the Key
-> 1. After pasting the API key, click the **Check my key...** button.
-> 2. If the key is valid, a green checkmark will appear, indicating the API key has been successfully set up.
->
-> **This step is crucial to unlock the full functionality of the plugin, including advanced spatial analysis workflows.**
-
----
- Tips for Setting Up the ORS Key
- - 💡 **Tip**: Ensure you paste the exact API key without any extra spaces or characters.
- - ⚠️ **Warning**: Avoid sharing your API key publicly to keep it secure.
- - 🔄 **If You Encounter Issues**: Double-check your internet connection and ensure your API key is valid.
----
-
-=======
->>>>>>> 795eea39
+    onclick="window.open(this.src, '_blank')">
+</p>
+
+- **Welcome to GEEST Page**: This is the introductory page of the plugin, providing an overview of its purpose and functionality. It serves as the starting point to familiarize users with the plugin's capabilities and its relevance to geospatial analysis.
+
+- **About Page**: This page offers detailed information about the plugin, including its contributors, development background, and licensing. It highlights the open-source nature of the tool and acknowledges the organizations or individuals involved in its creation.
+
 #### GEEST Project Selection
 
 In this step, you need to select a project folder to begin your work. The plugin provides you with two options:
 
 <p align="center">
-<<<<<<< HEAD
 <img
-    src="https://raw.githubusercontent.com/worldbank/GEEST/main/docs/images/new%20images/GEEST%20project.jpg"
+    src="https://raw.githubusercontent.com/worldbank/GEEST/main/docs/images/new%20images/navigation_set.png"
     alt="Geest Project"
-    style="width:65%;"
-    title="Click to enlarge"
-=======
-<img 
-    src="https://raw.githubusercontent.com/worldbank/GEEST/main/docs/images/new%20images/navigation_set.png" 
-    alt="Geest Project" 
-    style="width:55%;" 
-    title="Click to enlarge" 
->>>>>>> 795eea39
+    style="width:55%;"
+    title="Click to enlarge"
     onclick="window.open(this.src, '_blank')">
 </p>
 
@@ -132,19 +62,11 @@
    Select this option if you already have a project folder created previously. Choosing this will load the project along with all its associated files. Once loaded, press the right arrow button to proceed to the data input and processing interface for further analysis.
 
 <p align="center">
-<<<<<<< HEAD
  <img
     src="https://raw.githubusercontent.com/worldbank/GEEST/main/docs/images/new%20images/GEEST%20project%20open.jpg"
     alt="Open Geest Project"
-    style="width:65%;"
-    title="Click to enlarge"
-=======
- <img 
-    src="https://raw.githubusercontent.com/worldbank/GEEST/main/docs/images/new%20images/GEEST%20project%20open.jpg" 
-    alt="Open Geest Project" 
-    style="width:55%;" 
-    title="Click to enlarge" 
->>>>>>> 795eea39
+    style="width:55%;"
+    title="Click to enlarge"
     onclick="window.open(this.src, '_blank')">
 </p>
 
@@ -152,23 +74,16 @@
    Choose this option to start a new project. The plugin will guide you through creating a new folder that will store the GEEST project files and working analysis results for spatial processing.
 
 <p align="center">
-<<<<<<< HEAD
  <img
-    src="https://raw.githubusercontent.com/worldbank/GEEST/main/docs/images/new%20images/GEEST%20project%20new.jpg"
+    src="https://raw.githubusercontent.com/worldbank/GEEST/main/docs/images/new%20images/navigation_create1.png"
     alt="New Geest Project"
-    style="width:65%;"
-    title="Click to enlarge"
-=======
- <img 
-    src="https://raw.githubusercontent.com/worldbank/GEEST/main/docs/images/new%20images/navigation_create1.png" 
-    alt="New Geest Project" 
-    style="width:75%;" 
-    title="Click to enlarge" 
->>>>>>> 795eea39
+    style="width:75%;"
+    title="Click to enlarge"
     onclick="window.open(this.src, '_blank')">
 </p>
 
 How to Create a New Folder
+>
 > - Click on **Create or select a project directory** (highlighted in red).
 > - Navigate to the desired location on your system where you want to store the project.
 > - Create a **new folder** and ensure it is **empty**.
@@ -176,11 +91,12 @@
 
 ---
  Important Considerations
- - ⚠️ **Warning**: Ensure the folder is **empty**. Using a folder with other files may lead to errors or accidental overwrites.
- - 💡 **Tip**: Use a descriptive name for the folder, incorporating details such as the name of the country or region you want to analyze and a timestamp. The timestamp could reflect either the time of the analysis process or the date of the input datasets. This will help you easily identify the folder for future reference and maintain better organization.
- - 🔒 **Reminder**: Ensure the folder is stored in a location with adequate storage space for analysis outputs. The contents of the selected folder will be managed by the plugin, ensuring proper organization of project-related files.
----
-
+
+- ⚠️ **Warning**: Ensure the folder is **empty**. Using a folder with other files may lead to errors or accidental overwrites.
+- 💡 **Tip**: Use a descriptive name for the folder, incorporating details such as the name of the country or region you want to analyze and a timestamp. The timestamp could reflect either the time of the analysis process or the date of the input datasets. This will help you easily identify the folder for future reference and maintain better organization.
+- 🔒 **Reminder**: Ensure the folder is stored in a location with adequate storage space for analysis outputs. The contents of the selected folder will be managed by the plugin, ensuring proper organization of project-related files.
+
+---
 
 ##### Additional Steps After Creating the Folder
 
@@ -196,65 +112,67 @@
 >       - Areas marked as marine (C) pixels are excluded by assigning them a "NoData" value.
 >       - Land cells are assigned appropriate values to create a complete raster mask for the study area.
 >       - The resulting raster layers are stored in a dedicated directory, with files named according to the polygon’s name and part number (for multipart polygons).
->      - ⚠️ **Warning**: Considering these operations, processing time may vary significantly, ranging from a few minutes to several tens of minutes, depending on the selected cell size and the size of the region being analyzed. To enhance the user experience, a progress bar displays the estimated remaining time until completion.
+>     - ⚠️ **Warning**: Considering these operations, processing time may vary significantly, ranging from a few minutes to several tens of minutes, depending on the selected cell size and the size of the region being analyzed. To enhance the user experience, a progress bar displays the estimated remaining time until completion.
 >
 > - **Download or select the road network**: To conduct the analysis for the Accessibility dimension, a road network is required. The process uses geospatial area analysis based on road network data to evaluate accessibility. You can provide this data in two ways: either upload an existing road network or download it directly from OpenStreetMap (OSM) by clicking the **Download from Open Street Map** button. Once the download is complete, proceed by clicking the arrow in the bottom-right corner to continue.
 
 <p align="center">
- <img 
-    src="https://raw.githubusercontent.com/worldbank/GEEST/main/docs/images/new%20images/navigation_road.png" 
-    alt="New Geest Project" 
-    style="width:45%;" 
-    title="Click to enlarge" 
-    onclick="window.open(this.src, '_blank')">
-</p>
-
----
-   - 💡 **Tip**: For larger regions or countries, it is recommended to start with a larger cell size for initial testing to ensure faster processing times. Once the initial results are satisfactory, refine the analysis by reducing the cell size to achieve greater detail. This approach will help you unlock the full potential of the tool and ensure accurate and detailed outputs.
+ <img
+    src="https://raw.githubusercontent.com/worldbank/GEEST/main/docs/images/new%20images/navigation_road.png"
+    alt="New Geest Project"
+    style="width:45%;"
+    title="Click to enlarge"
+    onclick="window.open(this.src, '_blank')">
+</p>
+
+---
+
+- 💡 **Tip**: For larger regions or countries, it is recommended to start with a larger cell size for initial testing to ensure faster processing times. Once the initial results are satisfactory, refine the analysis by reducing the cell size to achieve greater detail. This approach will help you unlock the full potential of the tool and ensure accurate and detailed outputs.
+
 ---
 
 - **Coordinate System Configuration**:
 
-   - If your boundary layer uses a valid **projected CRS** (e.g., UTM or EPSG:3857), select the checkbox **Use Coordinate System of your boundary layer**. This ensures that spatial calculations, such as distances and areas, are accurate and aligned with your layer's CRS.
-
----
-   - ⚠️ **Note**: This option is automatically disabled if the map units of your boundary layer are in degrees (e.g., EPSG:4326). Spatial analysis requires projected coordinate systems with units in meters for precision.
-   - 💡 **Tip**: If your data uses geographic coordinates (latitude/longitude in degrees), reproject it to a projected CRS before proceeding with the analysis.
----
-
+  - If your boundary layer uses a valid **projected CRS** (e.g., UTM or EPSG:3857), select the checkbox **Use Coordinate System of your boundary layer**. This ensures that spatial calculations, such as distances and areas, are accurate and aligned with your layer's CRS.
+
+---
+
+- ⚠️ **Note**: This option is automatically disabled if the map units of your boundary layer are in degrees (e.g., EPSG:4326). Spatial analysis requires projected coordinate systems with units in meters for precision.
+- 💡 **Tip**: If your data uses geographic coordinates (latitude/longitude in degrees), reproject it to a projected CRS before proceeding with the analysis.
+
+---
 
 ### Pre-Processing
+
 ---
 Once you have completed all required inputs on the **GEEST Project Creation** screen, follow these steps to proceed:
 
 ---
 
 #### 1. Verify the Project Folder Path
+>
 > - Ensure that the **folder path** displayed at the bottom of the interface is correct. This path indicates where the GEEST plugin will store analysis outputs and working files.
 > - **Example Path**:
->  `C:/Work/GEEST/Analysis/Country/01152025`
+> `C:/Work/GEEST/Analysis/Country/01152025`
 
 ---
 Important Notes:
+
 - The folder must be **empty**, containing no other files unrelated to the analysis.
 - Choose a **descriptive name** for the folder, as it will store critical project data.
 
 ---
 
 #### 2. Click the Right Arrow Button
+>
 > - Locate the **right arrow button** at the bottom-right corner of the interface (highlighted in red in the image).
 > - Clicking this button confirms all selected settings and initiates the first step of the processing workflow — splitting the study area into grids. After the area is successfully split into grids, the interface transitions to the **Processing Data Interface**, where you can initiate the main analysis.
 
 <p align="center">
  <img src="https://raw.githubusercontent.com/worldbank/GEEST/main/docs/images/new%20images/GEEST%20project%20final.jpg"
-<<<<<<< HEAD
     alt="Geest Project final"
-    style="width:65%;"
-    title="Click to enlarge"
-=======
-    alt="Geest Project final" 
-    style="width:55%;" 
-    title="Click to enlarge" 
+    style="width:55%;"
+    title="Click to enlarge"
     onclick="window.open(this.src, '_blank')">
 </p>
 
@@ -262,17 +180,18 @@
 
 <p align="center">
  <img src="https://raw.githubusercontent.com/worldbank/GEEST/main/docs/images/new%20images/navigation_report.png"
-    alt="Geest Project final" 
-    style="width:55%;" 
-    title="Click to enlarge" 
->>>>>>> 795eea39
+    alt="Geest Project final"
+    style="width:55%;"
+    title="Click to enlarge"
     onclick="window.open(this.src, '_blank')">
 </p>
 
 ---
 Key Considerations
+
 - ⚠️ **Warning**: Double-check your settings and input data before clicking the arrow. Any incorrect configuration could lead to errors during the processing stage.
 - 💡 **Tip**: Ensure that the analysis cell size and boundary layer are correctly configured to avoid unexpected results.
+
 ---
 
 #### 3. Overview of Next Steps
@@ -296,6 +215,7 @@
 This marks the completion of the project setup and transition to the core analysis workflow.
 
 ### Processing Data Interface
+
 ---
 The data processing interface serves as the central hub for managing, configuring, and processing inputs across multiple dimensions and factors within the project. This interface is designed to streamline workflows and provide users with a clear overview of the processing status. Below is a guide to understanding the key components of this interface:
 
@@ -369,5 +289,4 @@
 | 🖥️ **Monitor Progress**    | Use status widgets to track progress and troubleshoot errors promptly.                   |
 | 📖 **Use Help Resources**   | Refer to the Help section or GitHub documentation for additional support.                |
 
-
 By keeping these considerations in mind, you can ensure a smooth and efficient workflow while minimizing errors and maximizing the utility of the GEEST plugin.