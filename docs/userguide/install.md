--- conflicted
+++ resolved
@@ -13,14 +13,9 @@
 
 ### Step 2: Install the Plugin
 
-<<<<<<< HEAD
-> - 1. In the **Plugin Manager** window, select the **Settings** tab.
-> - 1. Ensure the **Show also Experimental Plugins** option is checked.
-=======
 > - 1. In the **Plugin Manager** window, select the **All** tab in the Plugin Manager.
 > - 2. Search for `GEEST`.
 > - 3. Select the plugin and click **Install Plugin**.
->>>>>>> 795eea39
 
 <a href="https://raw.githubusercontent.com/worldbank/GEEST/main/docs/images/new%20images/Install_page_plugin.png" target="_blank">
   <img src="https://raw.githubusercontent.com/worldbank/GEEST/main/docs/images/new%20images/Install_page_plugin.png" alt="QGIS Plugin Installation" width="600" style="display: block; margin-left: auto; margin-right: auto;" title="Click to enlarge">
@@ -28,15 +23,9 @@
 
 ### Step 3: Verify the Installation and Configure the Tool
 
-<<<<<<< HEAD
-> - 1. Return to the **All** tab in the Plugin Manager.
-> - 1. Search for `GEEST`.
-> - 1. Select the plugin and click **Install Experimental Plugin**.
-=======
 > - 1. After installation, check the QGIS toolbar for the new **GEEST** icon *Show/Hide GEEST Panel*. [![GEEST Toolbar Icons](https://raw.githubusercontent.com/worldbank/GEEST/main/docs/images/new%20images/icons.jpg)](https://raw.githubusercontent.com/worldbank/GEEST/main/docs/images/new%20images/icons.jpg "Click to enlarge")
 > - 2. If the icon is not visible, go to **Plugins** > **Manage and Install Plugins…**, then click on the **Installed** tab.
 > - 3. In the list, find **Gender Enabling Environments Spatial Tool (GEEST)** and ensure the checkbox is ticked. The GEEST panel should now appear in the QGIS interface.
->>>>>>> 795eea39
 
 <p align="center">
   <a href="https://raw.githubusercontent.com/worldbank/GEEST/main/docs/images/new%20images/Install_page_show.png" target="_blank">
@@ -44,51 +33,31 @@
   </a>
 </p>
 
-> - 4. Optionally, you can customize the plugin's behavior by navigating to:  
->   **Settings Menu** → **Options** → **GEEST Settings**. While the **default settings are recommended**, the following configurable sections are available:  
+> - 4. Optionally, you can customize the plugin's behavior by navigating to:
+>   **Settings Menu** → **Options** → **GEEST Settings**. While the **default settings are recommended**, the following configurable sections are available:
 >
->       ▪︎ **Chunk size**  
->       Determines how many cells are processed at once. For example, a chunk size of `10` processes 10×10 cell blocks. Increasing this value (e.g., to `50`) can improve performance on powerful machines, but may slow down or crash QGIS on lower-spec systems.  
+>       ▪︎ **Chunk size**
+>       Determines how many cells are processed at once. For example, a chunk size of `10` processes 10×10 cell blocks. Increasing this value (e.g., to `50`) can improve performance on powerful machines, but may slow down or crash QGIS on lower-spec systems.
 >
->       ▪︎ **Analysis Options – Assign 0 to cells by default**  
->       If checked, areas without data will be assigned a value of 0. If unchecked, those areas will be left as NoData. This is useful for consistent raster outputs when comparing or summing layers.  
+>       ▪︎ **Analysis Options – Assign 0 to cells by default**
+>       If checked, areas without data will be assigned a value of 0. If unchecked, those areas will be left as NoData. This is useful for consistent raster outputs when comparing or summing layers.
 >
->       ▪︎ **User Interface Options**  
->       ▫︎ **Show layer when clicking an item in the GEEST tree**  
->   Automatically activates the corresponding layer in QGIS when selected in the GEEST panel.  
+>       ▪︎ **User Interface Options**
+>       ▫︎ **Show layer when clicking an item in the GEEST tree**
+>   Automatically activates the corresponding layer in QGIS when selected in the GEEST panel.
 >
->       ▫︎ **Show canvas overlay with current layer details**  
->       Enables an overlay that provides quick visual feedback about selected layers.  
+>       ▫︎ **Show canvas overlay with current layer details**
+>       Enables an overlay that provides quick visual feedback about selected layers.
 >
->       ▪︎ **Advanced Options – Concurrent Tasks**  
->       Specifies how many processing threads to run simultaneously. Set this equal to the number of CPU cores for efficient performance (e.g., 4 or more on most systems).  
+>       ▪︎ **Advanced Options – Concurrent Tasks**
+>       Specifies how many processing threads to run simultaneously. Set this equal to the number of CPU cores for efficient performance (e.g., 4 or more on most systems).
 >
->       ▫︎ **Enable developer mode**  
->       Intended for debugging — attaches the plugin to a remote debugger. ⚠️ Not recommended unless you're actively developing the plugin.  
+>       ▫︎ **Enable developer mode**
+>       Intended for debugging — attaches the plugin to a remote debugger. ⚠️ Not recommended unless you're actively developing the plugin.
 >
->       ▫︎ **Verbose logging mode**  
->       Enables detailed logging useful for troubleshooting and diagnostics. Requires a restart to take effect.  
+>       ▫︎ **Verbose logging mode**
+>       Enables detailed logging useful for troubleshooting and diagnostics. Requires a restart to take effect.
 
-<<<<<<< HEAD
-> - 1. After installation, check the QGIS toolbar for the new **GEEST** icon *Show/Hide GEEST Panel*. [![GEEST Toolbar Icons](https://raw.githubusercontent.com/worldbank/GEEST/main/docs/images/new%20images/icons.jpg)](https://raw.githubusercontent.com/worldbank/GEEST/main/docs/images/new%20images/icons.jpg "Click to enlarge")
-> - 1. In the **GEEST Settings** window, locate the **API Key for the Open Route Service** field. Enter your ORS API key here to enable access to routing services.
->   - **Note:** To obtain an ORS API key, visit the [OpenRouteService website](https://openrouteservice.org/). This API key is essential for enabling routing services within the GEEST tool.
-> - 1. **Optional**: **The default settings are recommended** but you can adjust other settings as needed, such as **Study Area Preparation Options**, **Analysis
-Options** and **User Interface Options**, to enhance performance and debugging:
->   - *Chunk Size*: Specifies how the study area is divided into smaller sections (chunks) for processing. For example, a chunk size of 10 means the area will be processed in chunks of 10x10 cells. Larger chunk sizes can speed up processing but require more memory, while smaller chunks are slower but less memory-intensive.
->   - *Assign 0 to cells by default*: When enabled, cells without data are assigned a value of 0 during analysis. If unchecked, such cells are treated as "no data," meaning they are excluded from calculations. This option ensures clarity in areas where no data is present.
->   - *Show layer when clicking an item in the Geest tree*: Automatically displays the associated layer in the map view when an item is selected in the Geest tree. This feature improves usability by providing visual feedback for selected layers.
->   - *Advanced Options*:
->     - *Concurrent Tasks*: Controls the number of threads (tasks) that can run simultaneously during analysis. A value of 1 means tasks are executed sequentially (one at a time). Higher values (e.g., matching the number of CPU cores) can speed up processing but may require a more powerful machine.
->     - *Enable Developer Mode*: Intended for developers to debug the plugin using a remote debugger. **Important Note**: Should only be enabled if a remote debugger is set up. Enabling this without proper setup can block QGIS startup. When active, it creates a debug log tab for tracking issues.
->     - *Verbose Logging Mode*: Adds detailed log messages during processing, which are helpful for diagnosing issues. This option is useful when troubleshooting but can slow down performance due to the extra logging.
-
-<a href="https://raw.githubusercontent.com/worldbank/GEEST/main/docs/images/new%20images/geest%20settings.jpg" target="_blank">
-  <img src="https://raw.githubusercontent.com/worldbank/GEEST/main/docs/images/new%20images/geest%20settings.jpg" alt="GEEST Settings" width="600" style="display: block; margin-left: auto; margin-right: auto;" title="Click to enlarge">
-</a>
-=======
 <a href="https://raw.githubusercontent.com/worldbank/GEEST/main/docs/images/new%20images/Install_page_settings.png" target="_blank">
   <img src="https://raw.githubusercontent.com/worldbank/GEEST/main/docs/images/new%20images/Install_page_settings.png" alt="GEEST Settings" width="600" style="display: block; margin-left: auto; margin-right: auto;" title="Click to enlarge">
-</a>
-
->>>>>>> 795eea39
+</a>