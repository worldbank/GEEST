--- conflicted
+++ resolved
@@ -1,11 +1,8 @@
 # ignore the _build directory
+__pycache__
+.direnv
 _build/
 .venv/
 data/
-__pycache__
-<<<<<<< HEAD
 .direnv
-=======
-.direnv
-.vscode-extensions
->>>>>>> 7d122cd4
+.vscode-extensions