from qgis.core import QgsMessageLog, Qgis
<<<<<<< HEAD
from .widgets.base_indicator_widget import BaseIndicatorWidget
from .widgets import IndexScoreRadioButton
from .widgets import DontUseRadioButton
from .widgets import MultiBufferDistancesWidget
from .widgets import PolygonWidget
from .widgets import PolylineWidget
=======
from geest.gui.widgets import (
    BaseIndicatorWidget,
    IndexScoreRadioButton,
    DontUseRadioButton,
    MultiBufferDistancesWidget,
    PolylineWidget,
    PointLayerWidget,
)
>>>>>>> fa9ea231


class RadioButtonFactory:
    """
    Factory class for creating radio buttons based on key-value pairs.
    """

    @staticmethod
    def create_radio_button(
        key: str, value: int, attributes: dict
    ) -> BaseIndicatorWidget:
        """
        Factory method to create a radio button based on key-value pairs.
        """
        QgsMessageLog.logMessage(
            "Dialog widget factory called", tag="Geest", level=Qgis.Info
        )
        QgsMessageLog.logMessage(
            "----------------------------", tag="Geest", level=Qgis.Info
        )
        QgsMessageLog.logMessage(f"Key: {key}", tag="Geest", level=Qgis.Info)
        QgsMessageLog.logMessage(f"Value: {value}", tag="Geest", level=Qgis.Info)
        QgsMessageLog.logMessage(
            "----------------------------", tag="Geest", level=Qgis.Info
        )

        try:
            if key == "Layer Required" and value == 0:
                return DontUseRadioButton(label_text="Don't Use", attributes=attributes)
            if key == "Use Default Index Score" and value == 1:
                return IndexScoreRadioButton(label_text=key, attributes=attributes)
            if key == "Use Multi Buffer Point" and value == 1:
                return MultiBufferDistancesWidget(label_text=key, attributes=attributes)
            if key == "Use Poly per Cell" and value == 1:
                return PolygonWidget(label_text=key, attributes=attributes)
            if key == "Use Polyline per Cell" and value == 1:
                return PolylineWidget(label_text=key, attributes=attributes)
            if key == "Use Polyline per Cell" and value == 1:
                return PolylineWidget(label_text=key, attributes=attributes)
            if key == "Use Point per Cell" and value == 1:
                return PointLayerWidget(label_text=key, attributes=attributes)
            else:
                QgsMessageLog.logMessage(
                    f"Factory did not match any widgets",
                    tag="Geest",
                    level=Qgis.Critical,
                )
                return None
        except Exception as e:
            QgsMessageLog.logMessage(f"Error in create_radio_button: {e}", "Geest")
            return None<|MERGE_RESOLUTION|>--- conflicted
+++ resolved
@@ -1,12 +1,4 @@
 from qgis.core import QgsMessageLog, Qgis
-<<<<<<< HEAD
-from .widgets.base_indicator_widget import BaseIndicatorWidget
-from .widgets import IndexScoreRadioButton
-from .widgets import DontUseRadioButton
-from .widgets import MultiBufferDistancesWidget
-from .widgets import PolygonWidget
-from .widgets import PolylineWidget
-=======
 from geest.gui.widgets import (
     BaseIndicatorWidget,
     IndexScoreRadioButton,
@@ -14,8 +6,8 @@
     MultiBufferDistancesWidget,
     PolylineWidget,
     PointLayerWidget,
+	PolygonWidget,
 )
->>>>>>> fa9ea231
 
 
 class RadioButtonFactory:
