--- conflicted
+++ resolved
@@ -27,20 +27,16 @@
     # Normally we dont need to reimplement the __init__ method, but in this case we need to
     # change the label text next to the radio button
     def __init__(self, analysis_mode: str, attributes: dict) -> None:
-<<<<<<< HEAD
-        humanised_label = "Features per cell"
-=======
         """🏗️ Initialize the instance.
-        
+
         Args:
             analysis_mode: Analysis mode.
             attributes: Attributes.
-        
+
         Returns:
             The result of the operation.
         """
         humanised_label = "Feature per cell"
->>>>>>> 631df0ba
         super().__init__(
             humanised_label=humanised_label,  # In this special case we override the label
             analysis_mode=analysis_mode,
