--- conflicted
+++ resolved
@@ -168,7 +168,6 @@
         else:
             log_message(f"No Ookla coverage in area {index}, skipping ookla masking.")
 
-<<<<<<< HEAD
         if not final_geom or final_geom.isEmpty():
             log_message(f"No Ookla coverage in area {index} after intersection, skipping rasterization.")
         else:
@@ -176,18 +175,6 @@
                 clip_area=final_geom,
                 index=index,
             )
-=======
-        if final_geom.isEmpty():
-            log_message(f"No OOKLA coverage in area {index}")
-            self.progressChanged.emit(100.0)
-            return ""
-
-        # Create scored boundary layer
-        scored_layer = self.create_scored_boundary_layer(
-            clip_area=final_geom,
-            index=index,
-        )
->>>>>>> f551dae2
         self.progressChanged.emit(60.0)  # We just use nominal intervals for progress
 
         # Rasterize
