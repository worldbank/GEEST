--- conflicted
+++ resolved
@@ -166,26 +166,6 @@
         """
         Executes the workflow, reporting progress through the feedback object and checking for cancellation.
         """
-
-        QgsMessageLog.logMessage(
-            "Executing Use FactorAggregationWorkflow", tag="Geest", level=Qgis.Info
-        )
-        QgsMessageLog.logMessage(
-            "----------------------------------", tag="Geest", level=Qgis.Info
-        )
-        for item in self.attributes.items():
-            QgsMessageLog.logMessage(
-                f"{item[0]}: {item[1]}", tag="Geest", level=Qgis.Info
-            )
-        QgsMessageLog.logMessage(
-            "----------------------------------", tag="Geest", level=Qgis.Info
-        )
-
-        self.workflow_directory = self._create_workflow_directory(
-            "contextual",
-            self.factor_id,
-        )
-
         # Get the indicators beneath this factor and combine them into a single raster
         # proportional to the weight of each indicator
         QgsMessageLog.logMessage(f"Factor attributes", tag="Geest", level=Qgis.Info)
@@ -194,12 +174,8 @@
         QgsMessageLog.logMessage(
             f"----------------------------", tag="Geest", level=Qgis.Info
         )
-
-<<<<<<< HEAD
         # Directories where the VRTs are expected to be found
-        # Directory where the VRTs are expected to be found
-        self.workflow_directory = self._create_workflow_directory("contextual")
-=======
+
         # for key, value in self.attributes:
         #    QgsMessageLog.logMessage(
         #        f"Key: {key}, Value: {value}", tag="Geest", level=Qgis.Info
@@ -208,24 +184,11 @@
         #    f"----------------------------", tag="Geest", level=Qgis.Info
         # )
 
-        self.attributes["Result"] = "Factor Aggregation Workflow Completed"
-        QgsMessageLog.logMessage(
-            "Factor aggregation workflow completed",
-            tag="Geest",
-            level=Qgis.Info,
-        )
-        return True
-
-    def create_raster(
-        self,
-        geom: QgsGeometry,
-        aligned_box: QgsGeometry,
-        mask_name: str,
-        index_score: float,
-    ) -> None:
-        """
-        Creates a byte raster mask for a single geometry.
->>>>>>> 96a7713d
+        # Directory where the VRTs are expected to be found
+        self.workflow_directory = self._create_workflow_directory(
+            "contextual",
+            self.factor_id,
+        )
 
         # Scan the working directory for VRT files
         vrt_files = self.scan_working_directory_for_vrt(self.workflow_directory)
@@ -238,6 +201,7 @@
                 tag="Geest",
                 level=Qgis.Info,
             )
+            self.attributes["Result"] = "Factor Aggregation Workflow Completed"
             return True
         else:
             QgsMessageLog.logMessage(
@@ -245,4 +209,6 @@
                 tag="Geest",
                 level=Qgis.Warning,
             )
+            self.attributes["Result"] = "Factor Aggregation Workflow Failed"
+            
             return False